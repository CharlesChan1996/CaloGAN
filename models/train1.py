<<<<<<< HEAD
=======
#!/usr/bin/env python
# -*- coding: utf-8 -*-
"""
"""

from __future__ import print_function

from collections import defaultdict
try:
    import cPickle as pickle
except ImportError:
    import pickle

import argparse
from six.moves import range
import sys
from itertools import izip

from h5py import File as HDF5File
import numpy as np
import pandas as pd
import keras.backend as K
from keras.layers import (Input, Dense, Reshape, Flatten, Lambda, merge,
                          Dropout, BatchNormalization, Embedding, Activation)
from keras.layers.advanced_activations import LeakyReLU
from keras.layers.convolutional import (UpSampling2D, Conv2D, ZeroPadding2D,
                                        AveragePooling2D)
from keras.layers.local import LocallyConnected2D
from keras.models import Model, Sequential
from keras.layers.advanced_activations import LeakyReLU
from keras.utils import plot_model

K.set_image_dim_ordering('tf')

from ops import minibatch_discriminator, minibatch_output_shape, Dense3D


def bit_flip(x, prob=0.05):
    """ flips a int array's values with some probability """
    x = np.array(x)
    selection = np.random.uniform(0, 1, x.shape) < prob
    x[selection] = 1 * np.logical_not(x[selection])
    return x


def get_parser():
    parser = argparse.ArgumentParser(
        description='Run CalGAN training.'
        'Sensible defaults come from [arXiv/1511.06434]',
        formatter_class=argparse.ArgumentDefaultsHelpFormatter
    )

    parser.add_argument('--nb-epochs', action='store', type=int, default=50,
                        help='Number of epochs to train for.')
    parser.add_argument('--batch-size', action='store', type=int, default=100,
                        help='batch size per update')
    parser.add_argument('--latent-size', action='store', type=int, default=500,
                        help='size of random N(0, 1) latent space to sample')

    # Adam parameters suggested in [arXiv/1511.06434]
    parser.add_argument('--adam-lr', action='store', type=float, default=0.0002,
                        help='Adam learning rate')

    parser.add_argument('--adam-beta', action='store', type=float, default=0.5,
                        help='Adam beta_1 parameter')

    parser.add_argument('--dataset', action='store', type=str,
                        help='txt file')

    parser.add_argument('--prog-bar', action='store_true',
                        help='Whether or not to use a progress bar')

    parser.add_argument('--d-pfx', action='store',
                        default='params_discriminator_epoch_',
                        help='Default prefix for discriminator network weights')

    parser.add_argument('--g-pfx', action='store',
                        default='params_generator_epoch_',
                        help='Default prefix for generator network weights')

    return parser


if __name__ == '__main__':

    parser = get_parser()
    parse_args = parser.parse_args()

    # delay the imports so running train.py -h doesn't take 50 years
    import keras.backend as K

    K.set_image_dim_ordering('tf')

    from keras.layers import Input
    from keras.models import Model
    from keras.optimizers import Adam
    from keras.utils.generic_utils import Progbar
    from sklearn.model_selection import train_test_split

    # from generator import generator as build_generator
    # from discriminator import discriminator as build_discriminator

    # batch, latent size, and whether or not to be verbose with a progress bar
    nb_epochs = parse_args.nb_epochs
    batch_size = parse_args.batch_size
    latent_size = parse_args.latent_size
    verbose = parse_args.prog_bar

    adam_lr = parse_args.adam_lr
    adam_beta_1 = parse_args.adam_beta

    datafile = parse_args.dataset

    # -- read in data
    if '.txt' in datafile:
        d = pd.read_csv(datafile, delimiter=",", header=None, skiprows=1).values
        with open(datafile) as f:
            sizes = map(int, f.readline().strip().split(","))
        first, second, third = np.split(
            d,
            indices_or_sections=[sizes[0]*sizes[1], sizes[0]*sizes[1] + sizes[2]*sizes[3]],
            axis=1
        )
        # -- reshape to put them into unravelled, 2D image format
        first = np.expand_dims(first.reshape(-1, sizes[0], sizes[1]), -1)
        second = np.expand_dims(second.reshape(-1, sizes[2], sizes[3]), -1)
        third = np.expand_dims(third.reshape(-1, sizes[4], sizes[5]), -1)
    elif '.hdf5' in datafile:
        import h5py
        d = h5py.File(datafile, 'r')
        first = np.expand_dims(d['layer_0'][:10000], -1)
        second = np.expand_dims(d['layer_1'][:10000], -1)
        third = np.expand_dims(d['layer_2'][:10000], -1)
        sizes = [first.shape[1], first.shape[2], second.shape[1], second.shape[2], third.shape[1], third.shape[2]]
    else:
        raise IOError('The file must be either the usual .txt or .hdf5 format')


    # we don't really need validation data as it's a bit meaningless for GANs,
    # but since we have an auxiliary task, it can be helpful to debug mode
    # collapse to a particularly signal or background-like image
    #X_train, X_test, y_train, y_test = train_test_split(X, y, train_size=0.9)
    from sklearn.utils import shuffle
    first, second, third = shuffle(first, second, third, random_state=0)

    # tensorflow ordering
    # X_train = np.expand_dims(X_train, axis=-1)
    # X_test = np.expand_dims(X_test, axis=-1)

    # nb_train, nb_test = X_train.shape[0], X_test.shape[0]

    # scale the pT levels by 100 (help neural nets w/ dynamic range - they
    # need all the help they can get)
    first, second, third = [X.astype(np.float32) / 500 for X in [first, second, third]]
    #X_test = X_test.astype(np.float32) / 500

    # train_history = defaultdict(list)
    # test_history = defaultdict(list)

    ###################################
    # build the discriminator
    print('Building discriminator')
    discr_inputs = [Input(shape=sizes[:2] + [1]), Input(shape=sizes[2:4] + [1]), Input(shape=sizes[4:] + [1])]
    #discr_inputs_middle = [Input(shape=sizes[:2] + [1]), Input(shape=sizes[2:4] + [1]), Input(shape=sizes[4:] + [1])]
    features = []
    # for image, image_middle in zip(discr_inputs, discr_inputs_middle):
    for image in discr_inputs:
        x = Conv2D(32, (2, 2), padding='same')(image)
        x = LeakyReLU()(x)
        x = Dropout(0.2)(x)
        # block 2: 'same' bordered 3x3 locally connected block with batchnorm and
        # 2x2 subsampling
        x = ZeroPadding2D((1, 1))(x)
        x = LocallyConnected2D(8, (3, 3), padding='valid', strides=(1, 2))(x)
        x = LeakyReLU()(x)
        x = BatchNormalization()(x)
        x = Dropout(0.2)(x)
        # block 2: 'same' bordered 5x5 locally connected block with batchnorm
        x = ZeroPadding2D((1, 1))(x)
        x = LocallyConnected2D(8, (2, 2), padding='valid')(x)
        x = LeakyReLU()(x)
        x = BatchNormalization()(x)
        x = Dropout(0.2)(x)
        # block 3: 2x2 locally connected block with batchnorm and
        # 1x2 subsampling
        x = ZeroPadding2D((1, 1))(x)
        x = LocallyConnected2D(8, (2, 2), padding='valid', strides=(1, 2))(x)
        x = LeakyReLU()(x)
        x = BatchNormalization()(x)
        x = Dropout(0.2)(x)
        h = Flatten()(x)

        dnn = Model(inputs=image, outputs=h)
        #evt_image = Input(shape=[int(a) for a in image.shape[1:]])#(img_shape[0], img_shape[1], 1))
        out = dnn(image)
        # out = dnn.outputs[0]
        #out = h 

        # nb of features to obtain
        nb_features = 20
        # dim of kernel space
        vspace_dim = 10

        # creates the kernel space for the minibatch discrimination
#        K_x = Dense3D(nb_features, vspace_dim)(out)#(h)#(out)

#        minibatch_featurizer = Lambda(minibatch_discriminator,
#                                  output_shape=minibatch_output_shape)

        features.append(out)
        # concat the minibatch features with the normal ones
#        features.append( 
#            merge(
#                [
#                    minibatch_featurizer(K_x),
#                    out #h
#                ],
#                mode='concat'
#            )
#        )

    combined_output = Dense(1, activation='sigmoid', name='discr_output')(
        LeakyReLU()(
            Dense(64)(
                LeakyReLU()(
                    Dense(128)(
                        merge(features, mode='concat'))))))

    discriminator = Model(
        inputs=discr_inputs,
        outputs=combined_output)

    discriminator.compile(
        optimizer=Adam(lr=adam_lr, beta_1=adam_beta_1),
        loss='binary_crossentropy'
    )

    plot_model(discriminator,
               to_file='discriminator.png',
               show_shapes=True,
               show_layer_names=True)

    ###################################
    # build the generator
    print('Building generator')
    latent = Input(shape=(latent_size, ), name='z')

    def _pairwise(iterable):
        '''s -> (s0, s1), (s2, s3), (s4, s5), ...'''
        a = iter(iterable)
        return izip(a, a)

    outputs = []
    for img_shape in _pairwise(sizes):
        x = Dense((img_shape[0] + 2) * (img_shape[1] + 2) * 12)(latent)
        x = Reshape((img_shape[0] + 2, img_shape[1] + 2, 12))(x)
        # block 1: (None, 5, 98, 12) => (None, 5, 98, 8),
        x = Conv2D(8, (2, 2), padding='same', kernel_initializer='he_uniform')(x)
        x = LeakyReLU()(x)
        x = BatchNormalization()(x)
        # block 2: (None, 5, 98, 32) => (None, 4, 97, 6),
        #ZeroPadding2D((2, 2)),
        x = LocallyConnected2D(6, (2, 2), kernel_initializer='he_uniform')(x)
        x = LeakyReLU()(x)
        x = BatchNormalization()(x)
        # block 3: (None, 4, 97, 6) => (None, 3, 96, 1),
        x = LocallyConnected2D(1, (2, 2), use_bias=False, kernel_initializer='glorot_normal')(x)
        y = Activation('relu')(x)
        outputs.append(y)

    generator = Model(inputs=latent, outputs=outputs)
    generator.compile(
        optimizer=Adam(lr=adam_lr, beta_1=adam_beta_1),
        loss='binary_crossentropy'
    )
    plot_model(generator,
               to_file='generator.png',
               show_shapes=True,
               show_layer_names=True)
    
    # load in previous training
    #generator.load_weights('./params_generator_epoch_099.hdf5')

    ###################################
    # build combined model
    # we only want to be able to train generation for the combined model
    discriminator.trainable = False
    # isfake = discriminator(gan_image)
    isfake = discriminator(outputs)
    combined = Model(
        input=latent,
        output=isfake,
        name='combined_model'
    )
    combined.compile(
        optimizer=Adam(lr=adam_lr, beta_1=adam_beta_1),
        loss='binary_crossentropy')

    # plot_model(discriminator,
    #            to_file='discriminator2.png',
    #            show_shapes=True,
    #            show_layer_names=True)

    plot_model(combined,
           to_file='combined.png',
           show_shapes=True,
           show_layer_names=True)

    discriminator.load_weights('./test_params_discriminator_epoch_049.hdf5')
    generator.load_weights('./test_params_generator_epoch_049.hdf5')
    # # train_history = defaultdict(list)
    # # test_history = defaultdict(list)

    ###################################
    # training procedure
    for epoch in range(nb_epochs):
        print('Epoch {} of {}'.format(epoch + 1, nb_epochs))

        nb_batches = int(first.shape[0] / batch_size)
        if verbose:
            progress_bar = Progbar(target=nb_batches)

        epoch_gen_loss = []
        epoch_disc_loss = []

        for index in range(nb_batches):
            if verbose:
                progress_bar.update(index)
            else:
                if index % 100 == 0:
                    print('processed {}/{} batches'.format(index + 1, nb_batches))

            # generate a new batch of noise
            noise = np.random.normal(0, 1, (batch_size, latent_size))

            # get a batch of real images
            image_batch_1 = first[index * batch_size:(index + 1) * batch_size]
            image_batch_2 = second[index * batch_size:(index + 1) * batch_size]
            image_batch_3 = third[index * batch_size:(index + 1) * batch_size]
            #label_batch = y_train[index * batch_size:(index + 1) * batch_size]

            # sample some labels from p_c (note: we have a flat prior here, so
            # we can just sample randomly)
            #sampled_labels = np.random.randint(0, nb_classes, batch_size)

            # generate a batch of fake images, using the generated labels as a
            # conditioner. We reshape the sampled labels to be
            # (batch_size, 1) so that we can feed them into the embedding
            # layer as a length one sequence
            generated_images = generator.predict(noise, verbose=0)
            # generated_images_2 = generator_2.predict(noise, verbose=0)
            # generated_images_3 = generator_3.predict(noise, verbose=0)

            # see if the discriminator can figure itself out...
            real_batch_loss = discriminator.train_on_batch(
                [image_batch_1, image_batch_2, image_batch_3],
                #bit_flip(np.ones(batch_size))
                np.ones(batch_size)
            )

            # note that a given batch should have either *only* real or *only* fake,
            # as we have both minibatch discrimination and batch normalization, both
            # of which rely on batch level stats
            fake_batch_loss = discriminator.train_on_batch(
                generated_images,
                #bit_flip(np.zeros(batch_size))
                np.zeros(batch_size) #????
            )

            # print(fake_batch_loss)
            # print(real_batch_loss)

            epoch_disc_loss.append((fake_batch_loss +  real_batch_loss) / 2)

            # we want to train the genrator to trick the discriminator
            # For the generator, we want all the {fake, real} labels to say
            # real
            trick = np.ones(batch_size)

            gen_losses = []

            # we do this twice simply to match the number of batches per epoch used to
            # train the discriminator
            for _ in range(2):
                noise = np.random.normal(0, 1, (batch_size, latent_size))
                #sampled_labels = np.random.randint(0, nb_classes, batch_size)

                gen_losses.append(combined.train_on_batch(
                    noise,
                    trick
                ))

            epoch_gen_loss.append(np.mean(gen_losses))

        print('=' * 60)
        print('    Generator loss: {}'.format(np.mean(epoch_gen_loss)))
        print('Discriminator loss: {}'.format(np.mean(epoch_disc_loss)))
        print('=' * 60)
        # print('\nTesting for epoch {}:'.format(epoch + 1))

        # # generate a new batch of noise
        # noise = np.random.normal(0, 1, (nb_test, latent_size))

        # # sample some labels from p_c and generate images from them
        # #sampled_labels = np.random.randint(0, nb_classes, nb_test)
        # generated_images = generator.predict(
        #     noise, verbose=False)

        # # X = np.concatenate((X_test, generated_images))
        # y = np.array([1] * nb_test + [0] * nb_test)
        # # aux_y = np.concatenate((y_test, sampled_labels), axis=0)

        # # see if the discriminator can figure itself out...
        # discriminator_test_loss = discriminator.evaluate(
        #     X, y, verbose=False, batch_size=batch_size)

        # discriminator_train_loss = np.mean(np.array(epoch_disc_loss), axis=0)

        # # make new noise
        # noise = np.random.normal(0, 1, (2 * nb_test, latent_size))
        # sampled_labels = np.random.randint(0, nb_classes, 2 * nb_test)

        # trick = np.ones(2 * nb_test)

        # generator_test_loss = combined.evaluate(
        #     [noise, sampled_labels.reshape((-1, 1))],
        #     [trick, sampled_labels], verbose=False, batch_size=batch_size)

        # generator_train_loss = np.mean(np.array(epoch_gen_loss), axis=0)

        # # generate an epoch report on performance. **NOTE** that these values
        # # don't mean a whole lot, but they can be helpful for diagnosing *serious*
        # # instabilities with the training
        # train_history['generator'].append(generator_train_loss)
        # train_history['discriminator'].append(discriminator_train_loss)

        # test_history['generator'].append(generator_test_loss)
        # test_history['discriminator'].append(discriminator_test_loss)

        # print('{0:<22s} | {1:4s} | {2:15s} | {3:5s}'.format(
        #     'component', *discriminator.metrics_names))
        # print('-' * 65)

        # ROW_FMT = '{0:<22s} | {1:<4.2f} | {2:<15.2f} | {3:<5.2f}'
        # print(ROW_FMT.format('generator (train)',
        #                      *train_history['generator'][-1]))
        # print(ROW_FMT.format('generator (test)',
        #                      *test_history['generator'][-1]))
        # print(ROW_FMT.format('discriminator (train)',
        #                      *train_history['discriminator'][-1]))
        # print(ROW_FMT.format('discriminator (test)',
        #                      *test_history['discriminator'][-1]))

        # save weights every epoch
        generator.save_weights('{0}{1:03d}.hdf5'.format(parse_args.g_pfx, epoch),
                               overwrite=True)
        # generator_2.save_weights('{0}{1:03d}_b2.hdf5'.format(parse_args.g_pfx, epoch),
        #                        overwrite=True)
        # generator_3.save_weights('{0}{1:03d}_b3.hdf5'.format(parse_args.g_pfx, epoch),
        #                        overwrite=True)
        discriminator.save_weights('{0}{1:03d}.hdf5'.format(parse_args.d_pfx, epoch),
                                   overwrite=True)

    # pickle.dump({'train': train_history, 'test': test_history},
    #             open('acgan-history.pkl', 'wb'))
>>>>>>> da738696
<|MERGE_RESOLUTION|>--- conflicted
+++ resolved
@@ -1,5 +1,3 @@
-<<<<<<< HEAD
-=======
 #!/usr/bin/env python
 # -*- coding: utf-8 -*-
 """
@@ -465,4 +463,3 @@
 
     # pickle.dump({'train': train_history, 'test': test_history},
     #             open('acgan-history.pkl', 'wb'))
->>>>>>> da738696
