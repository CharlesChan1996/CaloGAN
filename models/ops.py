#!/usr/bin/env python
# -*- coding: utf-8 -*-
"""
file: ops.py
description: ancillary ops for [arXiv/1705.02355] 
    (borrowing from [arXiv/1701.05927])
author: Luke de Oliveira (lukedeo@manifold.ai)
"""

import keras.backend as K
from keras.engine import InputSpec, Layer
from keras import initializers, regularizers, constraints, activations
from keras.layers import Lambda, ZeroPadding2D, LocallyConnected2D, Conv2D
from keras.layers.merge import concatenate, multiply

import numpy as np


def channel_softmax(x):
    e = K.exp(x - K.max(x, axis=-1, keepdims=True))
    s = K.sum(e, axis=-1, keepdims=True)
    return e / s


def scale(x, v):
    return Lambda(lambda _: _ / v)(x)


def inpainting_attention(primary, carryover, att_type, constant=-10):

    def _initialize_bias(const=-5):
        def _(shape, dtype=None):
            assert len(shape) == 3, 'must be a 3D shape'
            x = np.zeros(shape)
            x[:, :, -1] = const
            return x
        return _

    x = concatenate([primary, carryover], axis=-1)
    h = ZeroPadding2D((1, 1))(x)
<<<<<<< HEAD
    #    lcn = LocallyConnected2D(
    lcn = Conv2D(
        filters=2,
        kernel_size=(3, 3),
        #bias_initializer=_initialize_bias(constant)
    )

    h = lcn(h)
=======
    if att_type == 'conv':
        attention = Conv2D(
            filters=2,
            kernel_size=(3, 3),
        )
    elif att_type == 'lc':
        attention = LocallyConnected2D(
            filters=2,
            kernel_size=(3, 3),
            bias_initializer=_initialize_bias(constant)
        )
    else:
        raise ValueError('Inpainting mechanism is definied only for attention types "lc" and "conv"')
    
    h = attention(h)
>>>>>>> dc79d2c9
    weights = Lambda(channel_softmax)(h)
    channel_sum = Lambda(K.sum, arguments={'axis': -1, 'keepdims': True})

    return channel_sum(multiply([x, weights]))


def energy_error(requested_energy, recieved_energy):
    difference = (recieved_energy - requested_energy) / 10000

    over_energized = K.cast(difference > 0., K.floatx())

    too_high = 100 * K.abs(difference)
    too_low = 10 * K.abs(difference)

    return over_energized * too_high + (1 - over_energized) * too_low


def minibatch_discriminator(x):
    """ Computes minibatch discrimination features from input tensor x"""
    diffs = K.expand_dims(x, 3) - \
        K.expand_dims(K.permute_dimensions(x, [1, 2, 0]), 0)
    l1_norm = K.sum(K.abs(diffs), axis=2)
    return K.sum(K.exp(-l1_norm), axis=2)


def minibatch_output_shape(input_shape):
    """ Computes output shape for a minibatch discrimination layer"""
    shape = list(input_shape)
    assert len(shape) == 3  # only valid for 3D tensors
    return tuple(shape[:2])


def single_layer_energy(x):
    shape = K.get_variable_shape(x)
    return K.reshape(K.sum(x, axis=range(1, len(shape))), (-1, 1))


def single_layer_energy_output_shape(input_shape):
    shape = list(input_shape)
    # assert len(shape) == 3
    return (shape[0], 1)


def calculate_energy(x):
    return Lambda(single_layer_energy, single_layer_energy_output_shape)(x)


def threshold_indicator(x, thresh):
    return K.cast(x > thresh, K.floatx())


def sparsity_level(x):
    _shape = K.get_variable_shape(x)
    shape = K.shape(x)
    total = K.cast(K.prod(shape[1:]), K.floatx())
    return K.reshape(K.sum(
        K.cast(x > 0.0, K.floatx()), axis=range(1, len(_shape))
    ), (-1, 1)) / total


def sparsity_output_shape(input_shape):
    shape = list(input_shape)
    return (shape[0], 1)


class Dense3D(Layer):

    """
    A 3D, trainable, dense tensor product layer
    """

    def __init__(self, first_dim,
                 last_dim,
                 activation=None,
                 use_bias=True,
                 kernel_initializer='glorot_uniform',
                 bias_initializer='zeros',
                 kernel_regularizer=None,
                 bias_regularizer=None,
                 activity_regularizer=None,
                 kernel_constraint=None,
                 bias_constraint=None,
                 **kwargs):
        if 'input_shape' not in kwargs and 'input_dim' in kwargs:
            kwargs['input_shape'] = (kwargs.pop('input_dim'),)
        super(Dense3D, self).__init__(**kwargs)
        self.first_dim = first_dim
        self.last_dim = last_dim
        self.activation = activations.get(activation)
        self.use_bias = use_bias
        self.kernel_initializer = initializers.get(kernel_initializer)
        self.bias_initializer = initializers.get(bias_initializer)
        self.kernel_regularizer = regularizers.get(kernel_regularizer)
        self.bias_regularizer = regularizers.get(bias_regularizer)
        self.activity_regularizer = regularizers.get(activity_regularizer)
        self.kernel_constraint = constraints.get(kernel_constraint)
        self.bias_constraint = constraints.get(bias_constraint)
        self.input_spec = InputSpec(min_ndim=2)
        self.supports_masking = True

    def build(self, input_shape):
        assert len(input_shape) >= 2
        input_dim = input_shape[-1]

        self.kernel = self.add_weight(
            shape=(self.first_dim, input_dim, self.last_dim),
            initializer=self.kernel_initializer,
            name='kernel',
            regularizer=self.kernel_regularizer,
            constraint=self.kernel_constraint
        )
        if self.use_bias:
            self.bias = self.add_weight(
                shape=(self.first_dim, self.last_dim),
                initializer=self.bias_initializer,
                name='bias',
                regularizer=self.bias_regularizer,
                constraint=self.bias_constraint
            )
        else:
            self.bias = None
        self.input_spec = InputSpec(min_ndim=2, axes={-1: input_dim})
        self.built = True

    def call(self, inputs, mask=None):
        out = K.reshape(K.dot(inputs, self.kernel), (-1, self.first_dim, self.last_dim))
        if self.use_bias:
            out += self.bias
        return self.activation(out)

    def compute_output_shape(self, input_shape):
        assert input_shape and len(input_shape) == 2
        return (input_shape[0], self.first_dim, self.last_dim)

    def get_config(self):
        config = {
            'first_dim': self.first_dim,
            'last_dim': self.last_dim,
            'activation': activations.serialize(self.activation),
            'use_bias': self.use_bias,
            'kernel_initializer': initializers.serialize(self.kernel_initializer),
            'bias_initializer': initializers.serialize(self.bias_initializer),
            'kernel_regularizer': regularizers.serialize(self.kernel_regularizer),
            'bias_regularizer': regularizers.serialize(self.bias_regularizer),
            'activity_regularizer': regularizers.serialize(self.activity_regularizer),
            'kernel_constraint': constraints.serialize(self.kernel_constraint),
            'bias_constraint': constraints.serialize(self.bias_constraint)
        }
        base_config = super(Dense, self).get_config()
        return dict(list(base_config.items()) + list(config.items()))<|MERGE_RESOLUTION|>--- conflicted
+++ resolved
@@ -38,16 +38,7 @@
 
     x = concatenate([primary, carryover], axis=-1)
     h = ZeroPadding2D((1, 1))(x)
-<<<<<<< HEAD
-    #    lcn = LocallyConnected2D(
-    lcn = Conv2D(
-        filters=2,
-        kernel_size=(3, 3),
-        #bias_initializer=_initialize_bias(constant)
-    )
-
-    h = lcn(h)
-=======
+
     if att_type == 'conv':
         attention = Conv2D(
             filters=2,
@@ -63,7 +54,6 @@
         raise ValueError('Inpainting mechanism is definied only for attention types "lc" and "conv"')
     
     h = attention(h)
->>>>>>> dc79d2c9
     weights = Lambda(channel_softmax)(h)
     channel_sum = Lambda(K.sum, arguments={'axis': -1, 'keepdims': True})
 
