--- conflicted
+++ resolved
@@ -42,11 +42,7 @@
     lcn = Conv2D(
         filters=2,
         kernel_size=(3, 3),
-<<<<<<< HEAD
-        #        bias_initializer=_initialize_bias(constant)
-=======
         #bias_initializer=_initialize_bias(constant)
->>>>>>> 7ad7c93c
     )
 
     h = lcn(h)
