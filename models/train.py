#!/usr/bin/env python
# -*- coding: utf-8 -*-
""" 
file: train.py
author: Luke de Oliveira (lukedeo@vaitech.io), 
        Michela Paganini (michela.paganini@yale.edu)
"""

from __future__ import print_function

import argparse
from collections import defaultdict
import logging


import numpy as np
import os
from six.moves import range
from sklearn.preprocessing import LabelEncoder
from sklearn.utils import shuffle
import sys
import yaml


if __name__ == '__main__':
    logger = logging.getLogger(
        '%s.%s' % (
            __package__, os.path.splitext(os.path.split(__file__)[-1])[0]
        )
    )
    logger.setLevel(logging.INFO)
else:
    logger = logging.getLogger(__name__)


def bit_flip(x, prob=0.05):
    """ flips a int array's values with some probability """
    x = np.array(x)
    selection = np.random.uniform(0, 1, x.shape) < prob
    x[selection] = 1 * np.logical_not(x[selection])
    return x

# build some functions to be able to be able to bootstrap from the                                                                                                                 
# empirical distributions                                                                                                                                                                 
def _build_sampler(x):
    def _(n):
        return np.random.choice(x, size=n, replace=True).reshape((n, 1))
    return _

def get_parser():
    parser = argparse.ArgumentParser(
        description='Run CalGAN training. '
        'Sensible defaults come from [arXiv/1511.06434]',
        formatter_class=argparse.ArgumentDefaultsHelpFormatter
    )

    parser.add_argument('--nb-epochs', action='store', type=int, default=50,
                        help='Number of epochs to train for.')

    parser.add_argument('--batch-size', action='store', type=int, default=256,
                        help='batch size per update')

    parser.add_argument('--latent-size', action='store', type=int, default=1024,
                        help='size of random N(0, 1) latent space to sample')

    parser.add_argument('--disc-lr', action='store', type=float, default=2e-5,
                        help='Adam learning rate for discriminator')

    parser.add_argument('--gen-lr', action='store', type=float, default=2e-4,
                        help='Adam learning rate for generator')

    parser.add_argument('--adam-beta', action='store', type=float, default=0.5,
                        help='Adam beta_1 parameter')

    parser.add_argument('--prog-bar', action='store_true',
                        help='Whether or not to use a progress bar')

    parser.add_argument('--attention', type=string,
                        help='Type of attention mechanism to connect layers in G')

    parser.add_argument('--debug', action='store_true',
                        help='Whether to run debug level logging')

    parser.add_argument('--no-angle-pos', action='store_true',
                        help='Whether to exclude angle and position info and regression')

    parser.add_argument('--multiply-e', action='store_true',
                        help='Whether to multiply E into the latent space, instead of concatenating')
    
    parser.add_argument('--d-pfx', action='store',
                        default='params_discriminator_epoch_',
                        help='Default prefix for discriminator network weights')

    parser.add_argument('--g-pfx', action='store',
                        default='params_generator_epoch_',
                        help='Default prefix for generator network weights')

    parser.add_argument('dataset', action='store', type=str,
                        help='yaml file with particles and HDF5 paths (see '
                        'github.com/hep-lbdl/CaloGAN/blob/master/models/'
                        'particles.yaml)')

    return parser


if __name__ == '__main__':

    parser = get_parser()
    parse_args = parser.parse_args()

    # delay the imports so running train.py -h doesn't take 5,234,807 years
    import keras.backend as K
    from keras.layers import (Activation, AveragePooling2D, Dense, Embedding, LeakyReLU,
                              Flatten, Input, Lambda, UpSampling2D, Concatenate, Dropout)
    from keras.layers.merge import add, concatenate, multiply
    from keras.models import Model
    from keras.optimizers import Adam
    from keras.utils.generic_utils import Progbar

    K.set_image_dim_ordering('tf')

    from ops import (minibatch_discriminator, minibatch_output_shape, Dense3D,
                     calculate_energy, scale, inpainting_attention)

    from architectures import build_generator, build_discriminator

    # batch, latent size, and whether or not to be verbose with a progress bar

    if parse_args.debug:
        logger.setLevel(logging.DEBUG)

    # set up all the logging stuff
    formatter = logging.Formatter(
        '%(asctime)s - %(name)s'
        '[%(levelname)s]: %(message)s'
    )
    hander = logging.StreamHandler(sys.stdout)
    hander.setFormatter(formatter)
    logger.addHandler(hander)

    nb_epochs = parse_args.nb_epochs
    batch_size = parse_args.batch_size
    latent_size = parse_args.latent_size
    verbose = parse_args.prog_bar
<<<<<<< HEAD
    no_attn = parse_args.no_attn
=======
    att_type = parse_args.attention
>>>>>>> dc79d2c9
    disc_lr = parse_args.disc_lr
    gen_lr = parse_args.gen_lr
    adam_beta_1 = parse_args.adam_beta
    yaml_file = parse_args.dataset
    angle_pos = not parse_args.no_angle_pos
    multiply_e = parse_args.multiply_e
    
    logger.debug('parameter configuration:')

<<<<<<< HEAD
    logger.debug('number of epochs = {}'.format(nb_epochs))
    logger.debug('batch size = {}'.format(batch_size))
    logger.debug('latent size = {}'.format(latent_size))
    logger.debug('progress bar enabled = {}'.format(verbose))
    logger.debug('Using attention = {}'.format(no_attn == False))
    logger.debug('Using angle and position regression = {}'.format(angle_pos))
    logger.debug('Multiplying E into z, instead of concatenating = {}'.format(multiply_e))
    logger.debug('discriminator learning rate = {}'.format(disc_lr))
    logger.debug('generator learning rate = {}'.format(gen_lr))
=======
    logger.debug('Number of epochs = {}'.format(nb_epochs))
    logger.debug('Batch size = {}'.format(batch_size))
    logger.debug('Latent size = {}'.format(latent_size))
    logger.debug('Progress bar enabled = {}'.format(verbose))
    logger.debug('Attention type = {}'.format(att_type))
    logger.debug('Discriminator learning rate = {}'.format(disc_lr))
    logger.debug('Generator learning rate = {}'.format(gen_lr))
>>>>>>> dc79d2c9
    logger.debug('Adam $\beta_1$ parameter = {}'.format(adam_beta_1))
    logger.debug('Will read YAML spec from {}'.format(yaml_file))
    
    # read in data file spec from YAML file
    with open(yaml_file, 'r') as stream:
        try:
            s = yaml.load(stream)
        except yaml.YAMLError as exc:
            logger.error(exc)
            raise exc
    nb_classes = len(s.keys())
    logger.info('{} particle types found.'.format(nb_classes))
    for name, pth in s.iteritems():
        logger.debug('class {} <= {}'.format(name, pth))

    def _load_data(particle, datafile):
        import h5py
        d = h5py.File(datafile, 'r')
        # make our calo images channels-last
        first = np.expand_dims(d['layer_0'][:], -1)
        second = np.expand_dims(d['layer_1'][:], -1)
        third = np.expand_dims(d['layer_2'][:], -1)
<<<<<<< HEAD
        energy = d['energy'][:].reshape(-1, 1) # GeV
        x0 = d['x0'][:].reshape(-1, 1)
        y0 = d['y0'][:].reshape(-1, 1)
        # transform momenta to angles
        p = np.sqrt(d['px'][:]**2 + d['py'][:]**2 + d['pz'][:]**2)
        theta = np.arccos(d['py'][:] / p)
        phi = np.arctan(-d['px'][:] / d['pz'][:])

=======
        # convert to MeV
        energy = d['energy'][:].reshape(-1, 1) * 1000
>>>>>>> dc79d2c9
        sizes = [
            first.shape[1], first.shape[2],
            second.shape[1], second.shape[2],
            third.shape[1], third.shape[2]
        ]
        y = [particle] * first.shape[0]
        d.close()
<<<<<<< HEAD

        return first, second, third, y, energy, x0, y0, theta, phi, sizes
=======
        return first, second, third, y, energy, sizes
>>>>>>> dc79d2c9

    logger.debug('loading data from {} files'.format(nb_classes))

    first, second, third, y, energy, x0, y0, theta, phi, sizes = [
        np.concatenate(t) for t in [
            a for a in zip(*[_load_data(p, f) for p, f in s.iteritems()])
        ]
    ]

    # TO-DO: check that all sizes match, so I could be taking any of them
    sizes = sizes[:6].tolist()

    # scale the energy depositions by 1000 to convert MeV => GeV
    first, second, third = [
        (X.astype(np.float32) / 1000)
        for X in [first, second, third]
    ]

    # encode labels and encode them into categorical classes
    le = LabelEncoder()
    y = le.fit_transform(y)

<<<<<<< HEAD
    first, second, third, y, energy, x0, y0, theta, phi = shuffle(
        first, second, third, y, energy, x0, y0, theta, phi, random_state=0)

    # functions
    sample_empirical_x0 = _build_sampler(x0.ravel())
    sample_empirical_y0 = _build_sampler(y0.ravel())
    sample_empirical_theta = _build_sampler(theta.ravel())
    sample_empirical_phi = _build_sampler(phi.ravel())
=======
    # shuffle data
    first, second, third, y, energy = shuffle(first, second, third, y, energy,
                                              random_state=0)
>>>>>>> dc79d2c9

    #################
    # DISCRIMINATOR #
    #################
    logger.info('Building discriminator')

    calorimeter = [Input(shape=sizes[:2] + [1]),
                   Input(shape=sizes[2:4] + [1]),
                   Input(shape=sizes[4:] + [1])]
<<<<<<< HEAD

    #input_properties = Input(shape=(5, )) # E,x0,y0,theta,phi
=======
>>>>>>> dc79d2c9
    input_energy = Input(shape=(1, ))
    features = []
    energies = []

    for l in range(3):
        # build features per layer of calorimeter
        features.append(build_discriminator(
            image=calorimeter[l],
            mbd=True,
            sparsity=True,
            sparsity_mbd=True
        ))
        energies.append(calculate_energy(calorimeter[l]))

    features = concatenate(features)

    # This is a (None, 3) tensor with the individual energy per layer
    energies = concatenate(energies)

    # calculate the total energy across all rows
    total_energy = Lambda(
        lambda x: K.reshape(K.sum(x, axis=-1), (-1, 1)),
        name='total_energy'
    )(energies)

    # construct MBD on the raw energies
    nb_features = 10
    vspace_dim = 10
    minibatch_featurizer = Lambda(minibatch_discriminator,
                                  output_shape=minibatch_output_shape)
    K_energy = Dense3D(nb_features, vspace_dim)(energies)

    # constrain w/ a tanh to dampen the unbounded nature of energy-space
    mbd_energy = Activation('tanh')(minibatch_featurizer(K_energy))

    # absolute deviation away from input energy. Technically we can learn
    # this, but since we want to get as close as possible to conservation of
    # energy, just coding it in is better
    energy_well = Lambda(
        lambda x: K.abs(x[0] - x[1])
    )([total_energy, input_energy])

    # binary y/n if it is over the input energy
    well_too_big = Lambda(lambda x: 10 * K.cast(x > 5, K.floatx()))(energy_well)

    p = concatenate([
        features,
        scale(energies, 10),
        scale(total_energy, 100),
        energy_well,
        well_too_big,
        mbd_energy
    ])

    fake = Dense(1, activation='sigmoid', name='fakereal_output')(p)

    if angle_pos:
        raveled_calo = concatenate([Flatten()(calorimeter[i]) for i in range(3)], axis=-1)
        def regression_branch(raveled_images):
            h = Dense(512)(raveled_images)
            h = Dropout(0.2)(LeakyReLU()(h))
            h = Dense(1024)(h)
            h = Dropout(0.5)(LeakyReLU()(h))
            h = Dense(1024)(h)
            h = Dropout(0.5)(LeakyReLU()(h))
            h = Dense(128)(h)
            h = Dropout(0.5)(LeakyReLU()(h))
            y = Dense(4, activation='linear', name='angpos_outputs')(h)
            return y

        angle_pos_branch = regression_branch(raveled_calo)
        #angle_pos = Dense(4, activation='linear', name='angpos_outputs')(raveled_calo)
        discriminator_outputs = [fake, total_energy, angle_pos_branch]
        discriminator_losses = ['binary_crossentropy', 'mae', 'mse']

    else:
        discriminator_outputs = [fake, total_energy]
        discriminator_losses = ['binary_crossentropy', 'mae']
        
    # ACGAN case
    if nb_classes > 1:
        logger.info('running in ACGAN for discriminator mode since found {} '
                    'classes'.format(nb_classes))

        aux = Dense(1, activation='sigmoid', name='auxiliary_output')(p)
        discriminator_outputs.append(aux)

        # change the loss depending on how many outputs on the auxiliary task
        if nb_classes > 2:
            discriminator_losses.append('sparse_categorical_crossentropy')
        else:
            discriminator_losses.append('binary_crossentropy')

    discriminator = Model(calorimeter + [input_energy], discriminator_outputs)

    discriminator.compile(
        optimizer=Adam(lr=disc_lr, beta_1=adam_beta_1),
        loss=discriminator_losses
    )

    #############
    # GENERATOR #
    #############
    logger.info('Building generator')

    latent = Input(shape=(latent_size, ), name='z')
    input_energy = Input(shape=(1, ), dtype='float32')
    input_properties_g = [
        #        Input(shape=(1, ), name='E'),
        Input(shape=(1, ), name='theta'),
        Input(shape=(1, ), name='phi'),
        Input(shape=(1, ), name='x0'),
        Input(shape=(1, ), name='y0')] #E,theta,phi,x0,y0
    generator_inputs = [latent, input_energy] + input_properties_g

    # ACGAN case
    if nb_classes > 1:
        logger.info('running in ACGAN for generator mode since found {} '
                    'classes'.format(nb_classes))
        
        # label of requested class
        image_class = Input(shape=(1, ), dtype='int32')
        lookup_table = Embedding(nb_classes, latent_size, input_length=1,
                                 embeddings_initializer='glorot_normal')
        emb = Flatten()(lookup_table(image_class))

        # hadamard product between z-space and a class conditional embedding
        hc = multiply([latent, emb])

        # requested energy comes in GeV
        he = Lambda(lambda x: x[0] * x[1])([hc, scale(input_energy, 100)])
        h = Concatenate()([
            he,
            #scale(input_energy, 100),
            input_properties_g[0],
            input_properties_g[1],
            scale(input_properties_g[2], 50),
            scale(input_properties_g[3], 50)
        ])
        generator_inputs.append(image_class)

    else:
        # requested energy comes in GeV
        if multiply_e:
            he = Lambda(lambda x: x[0] * x[1])([latent, scale(input_energy, 100)])
            h = Concatenate()([
                he,
                #latent,
                #scale(input_energy, 100),
                input_properties_g[0],
                input_properties_g[1],
                scale(input_properties_g[2], 50),
                scale(input_properties_g[3], 50)
            ])
        else:
            h = Concatenate()([
                latent,
                scale(input_energy, 100),
                input_properties_g[0],
                input_properties_g[1],
                scale(input_properties_g[2], 50),
                scale(input_properties_g[3], 50)
            ])
                 
    # each of these builds a LAGAN-inspired [arXiv/1701.05927] component with
    # linear last layer
    img_layer0 = build_generator(h, 3, 96)
    img_layer1 = build_generator(h, 12, 12)
    img_layer2 = build_generator(h, 12, 6)

    if att_type is not None:

        logger.info('using attentional mechanism')

        # resizes from (3, 96) => (12, 12)
        zero2one = AveragePooling2D(pool_size=(1, 8))(
            UpSampling2D(size=(4, 1))(img_layer0))
        img_layer1 = inpainting_attention(img_layer1, zero2one)

        # resizes from (12, 12) => (12, 6)
        one2two = AveragePooling2D(pool_size=(1, 2))(img_layer1)
        img_layer2 = inpainting_attention(img_layer2, one2two)

    generator_outputs = [
        Activation('relu')(img_layer0),
        Activation('relu')(img_layer1),
        Activation('relu')(img_layer2)
    ]

    generator = Model(generator_inputs, generator_outputs)

    generator.compile(
        optimizer=Adam(lr=gen_lr, beta_1=adam_beta_1),
        loss='binary_crossentropy'
    )

    discriminator.trainable = False

    combined_outputs = discriminator(
        generator(generator_inputs) + [input_energy]
    )

    #combined = Model(generator_inputs + [input_energy], combined_outputs, name='combined_model') # added input e
    combined = Model(generator_inputs, combined_outputs, name='combined_model')
    combined.compile(
        optimizer=Adam(lr=gen_lr, beta_1=adam_beta_1),
        loss=discriminator_losses
    )

    logger.info('commencing training')

    for epoch in range(nb_epochs):
        logger.info('Epoch {} of {}'.format(epoch + 1, nb_epochs))

        nb_batches = int(first.shape[0] / batch_size)
        if verbose:
            progress_bar = Progbar(target=nb_batches)

        epoch_gen_loss = []
        epoch_disc_loss = []

        for index in range(nb_batches):
            if verbose:
                progress_bar.update(index)
            else:
                if index % 100 == 0:
                    logger.info('processed {}/{} batches'.format(index + 1, nb_batches))
                elif index % 10 == 0:
                    logger.debug('processed {}/{} batches'.format(index + 1, nb_batches))

            # generate a new batch of noise
            noise = np.random.normal(0, 1, (batch_size, latent_size))

            # get a batch of real images
            image_batch_1 = first[index * batch_size:(index + 1) * batch_size]
            image_batch_2 = second[index * batch_size:(index + 1) * batch_size]
            image_batch_3 = third[index * batch_size:(index + 1) * batch_size]
            label_batch = y[index * batch_size:(index + 1) * batch_size]
            energy_batch = energy[index * batch_size:(index + 1) * batch_size]
            theta_batch = theta[index * batch_size:(index + 1) * batch_size]
            phi_batch = phi[index * batch_size:(index + 1) * batch_size]
            x0_batch = x0[index * batch_size:(index + 1) * batch_size]
            y0_batch = y0[index * batch_size:(index + 1) * batch_size]

            # get random inputs for generator
            sampled_labels = np.random.randint(0, nb_classes, batch_size)
            sampled_energies = np.random.uniform(1, 100, (batch_size, 1))
            #sampled_theta = np.random.uniform(theta.min(), theta.max(), (batch_size, 1))
            #sampled_phi = np.random.uniform(phi.min(), phi.max(),(batch_size, 1))
            #sampled_x0 = np.random.uniform(-50, 50,(batch_size, 1))
            #sampled_y0 = np.random.uniform(-50, 50,(batch_size, 1))
            # sample from the empirical distribution
            sampled_theta = sample_empirical_theta(batch_size)
            sampled_phi = sample_empirical_phi(batch_size)
            sampled_x0 = sample_empirical_x0(batch_size)
            sampled_y0 = sample_empirical_y0(batch_size)

            generator_inputs = [
                noise, sampled_energies, sampled_theta, sampled_phi, sampled_x0, sampled_y0
            ]
            if nb_classes > 1:
                # in the case of the ACGAN, we need to append the requested
                # class to the pre-image of the generator
                generator_inputs.append(sampled_labels)

            generated_images = generator.predict(generator_inputs, verbose=0)

            if angle_pos:
                disc_outputs_real = [
                    np.ones(batch_size), energy_batch, np.concatenate((theta_batch, phi_batch, x0_batch, y0_batch), axis=-1)
                ]
                disc_outputs_fake = [
                    np.zeros(batch_size), sampled_energies, np.concatenate((sampled_theta, sampled_phi, sampled_x0, sampled_y0), axis=-1)
                ]
                # downweight the energy reconstruction loss ($\lambda_E$ in paper)
                loss_weights = [np.ones(batch_size), 0.05 * np.ones(batch_size), 0.01 * np.ones(batch_size)]
            else: # removing regression on theta,phi,x0,yo
                disc_outputs_real = [np.ones(batch_size), energy_batch]
                disc_outputs_fake = [np.zeros(batch_size), sampled_energies]
                loss_weights = [np.ones(batch_size), 0.05 * np.ones(batch_size)]

            if nb_classes > 1:
                # in the case of the ACGAN, we need to append the realrequested
                # class to the target
                disc_outputs_real.append(label_batch)
                disc_outputs_fake.append(bit_flip(sampled_labels, 0.3))
                loss_weights.append(0.2 * np.ones(batch_size))

            real_batch_loss = discriminator.train_on_batch(
                [image_batch_1, image_batch_2, image_batch_3, energy_batch],
                disc_outputs_real,
                loss_weights
            )

            # note that a given batch should have either *only* real or *only* fake,
            # as we have both minibatch discrimination and batch normalization, both
            # of which rely on batch level stats
            fake_batch_loss = discriminator.train_on_batch(
                generated_images + [sampled_energies],
                disc_outputs_fake,
                loss_weights
            )

            epoch_disc_loss.append(
                (np.array(fake_batch_loss) + np.array(real_batch_loss)) / 2)

            # we want to train the genrator to trick the discriminator
            # For the generator, we want all the {fake, real} labels to say
            # real
            trick = np.ones(batch_size)

            gen_losses = []

            # we do this twice simply to match the number of batches per epoch used to
            # train the discriminator
            for _ in range(2):
                noise = np.random.normal(0, 1, (batch_size, latent_size))
                sampled_energies = np.random.uniform(1, 100, (batch_size, 1))
                sampled_theta = sample_empirical_theta(batch_size)
                sampled_phi = sample_empirical_phi(batch_size)
                sampled_x0 = sample_empirical_x0(batch_size)
                sampled_y0 = sample_empirical_y0(batch_size)
                #sampled_theta = np.random.uniform(theta.min(), theta.max(), (batch_size, 1))
                #sampled_phi = np.random.uniform(phi.min(), phi.max(),(batch_size, 1))
                #sampled_x0 = np.random.uniform(-50, 50,(batch_size, 1))
                #sampled_y0 = np.random.uniform(-50, 50,(batch_size, 1))
                #combined_inputs = [noise, sampled_energies, sampled_theta, sampled_phi, sampled_x0, sampled_y0, sampled_energies]
                combined_inputs = [noise, sampled_energies, sampled_theta, sampled_phi, sampled_x0, sampled_y0]
                if angle_pos:
                    combined_outputs = [trick, sampled_energies, np.concatenate((sampled_theta, sampled_phi, sampled_x0, sampled_y0), axis=-1)]
                else:
                    combined_outputs = [trick, sampled_energies]
                if nb_classes > 1:
                    sampled_labels = np.random.randint(0, nb_classes,
                                                       batch_size)
                    combined_inputs.append(sampled_labels)
                    combined_outputs.append(sampled_labels)

                gen_losses.append(combined.train_on_batch(
                    combined_inputs,
                    combined_outputs,
                    loss_weights
                ))

            epoch_gen_loss.append(np.mean(np.array(gen_losses), axis=0))

        logger.info('Epoch {:3d} Generator loss: {}'.format(
            epoch + 1, np.mean(epoch_gen_loss, axis=0)))
        logger.info('Epoch {:3d} Discriminator loss: {}'.format(
            epoch + 1, np.mean(epoch_disc_loss, axis=0)))

        # save weights every epoch
        generator.save_weights('{0}{1:03d}.hdf5'.format(parse_args.g_pfx, epoch),
                               overwrite=True)

        discriminator.save_weights('{0}{1:03d}.hdf5'.format(parse_args.d_pfx, epoch),
                                   overwrite=True)<|MERGE_RESOLUTION|>--- conflicted
+++ resolved
@@ -142,11 +142,7 @@
     batch_size = parse_args.batch_size
     latent_size = parse_args.latent_size
     verbose = parse_args.prog_bar
-<<<<<<< HEAD
-    no_attn = parse_args.no_attn
-=======
     att_type = parse_args.attention
->>>>>>> dc79d2c9
     disc_lr = parse_args.disc_lr
     gen_lr = parse_args.gen_lr
     adam_beta_1 = parse_args.adam_beta
@@ -156,17 +152,6 @@
     
     logger.debug('parameter configuration:')
 
-<<<<<<< HEAD
-    logger.debug('number of epochs = {}'.format(nb_epochs))
-    logger.debug('batch size = {}'.format(batch_size))
-    logger.debug('latent size = {}'.format(latent_size))
-    logger.debug('progress bar enabled = {}'.format(verbose))
-    logger.debug('Using attention = {}'.format(no_attn == False))
-    logger.debug('Using angle and position regression = {}'.format(angle_pos))
-    logger.debug('Multiplying E into z, instead of concatenating = {}'.format(multiply_e))
-    logger.debug('discriminator learning rate = {}'.format(disc_lr))
-    logger.debug('generator learning rate = {}'.format(gen_lr))
-=======
     logger.debug('Number of epochs = {}'.format(nb_epochs))
     logger.debug('Batch size = {}'.format(batch_size))
     logger.debug('Latent size = {}'.format(latent_size))
@@ -174,7 +159,6 @@
     logger.debug('Attention type = {}'.format(att_type))
     logger.debug('Discriminator learning rate = {}'.format(disc_lr))
     logger.debug('Generator learning rate = {}'.format(gen_lr))
->>>>>>> dc79d2c9
     logger.debug('Adam $\beta_1$ parameter = {}'.format(adam_beta_1))
     logger.debug('Will read YAML spec from {}'.format(yaml_file))
     
@@ -197,7 +181,6 @@
         first = np.expand_dims(d['layer_0'][:], -1)
         second = np.expand_dims(d['layer_1'][:], -1)
         third = np.expand_dims(d['layer_2'][:], -1)
-<<<<<<< HEAD
         energy = d['energy'][:].reshape(-1, 1) # GeV
         x0 = d['x0'][:].reshape(-1, 1)
         y0 = d['y0'][:].reshape(-1, 1)
@@ -206,10 +189,6 @@
         theta = np.arccos(d['py'][:] / p)
         phi = np.arctan(-d['px'][:] / d['pz'][:])
 
-=======
-        # convert to MeV
-        energy = d['energy'][:].reshape(-1, 1) * 1000
->>>>>>> dc79d2c9
         sizes = [
             first.shape[1], first.shape[2],
             second.shape[1], second.shape[2],
@@ -217,12 +196,8 @@
         ]
         y = [particle] * first.shape[0]
         d.close()
-<<<<<<< HEAD
 
         return first, second, third, y, energy, x0, y0, theta, phi, sizes
-=======
-        return first, second, third, y, energy, sizes
->>>>>>> dc79d2c9
 
     logger.debug('loading data from {} files'.format(nb_classes))
 
@@ -245,7 +220,7 @@
     le = LabelEncoder()
     y = le.fit_transform(y)
 
-<<<<<<< HEAD
+    # shuffle data
     first, second, third, y, energy, x0, y0, theta, phi = shuffle(
         first, second, third, y, energy, x0, y0, theta, phi, random_state=0)
 
@@ -254,11 +229,6 @@
     sample_empirical_y0 = _build_sampler(y0.ravel())
     sample_empirical_theta = _build_sampler(theta.ravel())
     sample_empirical_phi = _build_sampler(phi.ravel())
-=======
-    # shuffle data
-    first, second, third, y, energy = shuffle(first, second, third, y, energy,
-                                              random_state=0)
->>>>>>> dc79d2c9
 
     #################
     # DISCRIMINATOR #
@@ -268,11 +238,8 @@
     calorimeter = [Input(shape=sizes[:2] + [1]),
                    Input(shape=sizes[2:4] + [1]),
                    Input(shape=sizes[4:] + [1])]
-<<<<<<< HEAD
 
     #input_properties = Input(shape=(5, )) # E,x0,y0,theta,phi
-=======
->>>>>>> dc79d2c9
     input_energy = Input(shape=(1, ))
     features = []
     energies = []
